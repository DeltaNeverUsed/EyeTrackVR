--- conflicted
+++ resolved
@@ -1,12 +1,8 @@
 from pythonosc import udp_client
 from pythonosc import osc_server
 from pythonosc import dispatcher
-<<<<<<< HEAD
 from config import EyeTrackConfig
-from utils.misc_utils import PlaySound,SND_FILENAME,SND_ASYNC
-=======
 from utils.misc_utils import PlaySound, SND_FILENAME, SND_ASYNC
->>>>>>> 75f4bddb
 import queue
 import threading
 from enum import IntEnum
@@ -20,11 +16,7 @@
     SETTINGS = 3
     ALGOSETTINGS = 4
 
-<<<<<<< HEAD
-=======
-
-from config import EyeTrackConfig
->>>>>>> 75f4bddb
+
 
 
 def eyelid_transformer(self, eye_blink):
