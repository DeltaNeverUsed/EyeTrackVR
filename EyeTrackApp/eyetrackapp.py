--- conflicted
+++ resolved
@@ -10,18 +10,10 @@
 import PySimpleGUI as sg
 import os
 import requests
-<<<<<<< HEAD
-
-try:
-    from winotify import Notification
-except ImportError:
-    print("Notifications not supported")
-os.system("color")  # init ANSI color
-=======
+
 if is_nt:
     from winotify import Notification
 os.system('color') # init ANSI color
->>>>>>> 41217898
 
 # Random environment variable to speed up webcam opening on the MSMF backend.
 # https://github.com/opencv/opencv/issues/17687
