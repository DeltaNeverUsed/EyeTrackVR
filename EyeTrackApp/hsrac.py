--- conflicted
+++ resolved
@@ -7,20 +7,7 @@
 import cv2
 import numpy as np
 
-<<<<<<< HEAD
-=======
-from haar_surround_feature import (
-    AutoRadiusCalc,
-    BlinkDetector,
-    CenterCorrection,
-    CvParameters,
-    conv_int,
-    frameint_get_xy_step,
-)
-from img_utils import safe_crop
-from utils import clamp
-
->>>>>>> 88c5ecdf
+
 # from line_profiler_pycharm import profile
 
 video_path = "ezgif.com-gif-maker.avi"
@@ -1238,4 +1225,3 @@
     hsrac.open_video(video_path)
     while hsrac.read_frame():
         _ = hsrac.single_run()
-1