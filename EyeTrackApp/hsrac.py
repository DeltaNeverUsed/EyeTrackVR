<<<<<<< HEAD
=======
import functools
import math
import sys
>>>>>>> 6e2f8b08
import timeit

import cv2
import numpy as np

<<<<<<< HEAD
from haar_surround_feature import (
    AutoRadiusCalc,
    BlinkDetector,
    CvParameters, conv_int,
    frameint_get_xy_step,
)
from utils.img_utils import safe_crop
from utils.misc_utils import clamp

=======
>>>>>>> 6e2f8b08

# from line_profiler_pycharm import profile

video_path = "ezgif.com-gif-maker.avi"
imshow_enable = True
calc_print_enable = True
save_video = False
skip_autoradius = False
skip_blink_detect = False

# cache param
lru_maxsize_vvs = 16
lru_maxsize_vs = 64
# CV param
default_radius = 20
auto_radius_range = (default_radius - 10, default_radius + 10)  # (10,30)
auto_radius_step = 1
blink_init_frames = 60 * 3  # 60fps*3sec,Number of blink statistical frames
# step==(x,y)
default_step = (5, 5)  # bigger the steps,lower the processing time! ofc acc also takes an impact

"""
Attention.
If using cv2.filter2D in this code, be careful with the kernel
https://stackoverflow.com/questions/39457468/convolution-without-any-padding-opencv-python
"""


def TimeitWrapper(*args, **kwargs):
    """
    This decorator @TimeitWrapper() prints the function name and execution time in seconds.
    :param args:
    :param kwargs:
    :return:
    """
    
    def decorator(function):
        @functools.wraps(function)
        def wrapper(*args, **kwargs):
            start = timeit.default_timer()
            results = function(*args, **kwargs)
            end = timeit.default_timer()
            print('{} execution time: {:.10f} s'.format(function.__name__, end - start))
            return results
        
        return wrapper
    
    return decorator


class TimeitResult(object):
    """
    from https://github.com/ipython/ipython/blob/339c0d510a1f3cb2158dd8c6e7f4ac89aa4c89d8/IPython/core/magics/execution.py#L55

    Object returned by the timeit magic with info about the run.
    Contains the following attributes :
    loops: (int) number of loops done per measurement
    repeat: (int) number of times the measurement has been repeated
    best: (float) best execution time / number
    all_runs: (list of float) execution time of each run (in s)
    """
    
    def __init__(self, loops, repeat, best, worst, all_runs, precision):
        self.loops = loops
        self.repeat = repeat
        self.best = best
        self.worst = worst
        self.all_runs = all_runs
        self._precision = precision
        self.timings = [dt / self.loops for dt in all_runs]
    
    @property
    def average(self):
        return math.fsum(self.timings) / len(self.timings)
    
    @property
    def stdev(self):
        mean = self.average
        return (math.fsum([(x - mean) ** 2 for x in self.timings]) / len(self.timings)) ** 0.5
    
    def __str__(self):
        pm = '+-'
        if hasattr(sys.stdout, 'encoding') and sys.stdout.encoding:
            try:
                u'\xb1'.encode(sys.stdout.encoding)
                pm = u'\xb1'
            except:
                pass
        return "min:{best} max:{worst} mean:{mean} {pm} {std} per loop (mean {pm} std. dev. of {runs} run{run_plural}, {loops:,} loop{loop_plural} each)".format(
            pm=pm,
            runs=self.repeat,
            loops=self.loops,
            loop_plural="" if self.loops == 1 else "s",
            run_plural="" if self.repeat == 1 else "s",
            mean=format_time(self.average, self._precision),
            std=format_time(self.stdev, self._precision),
            best=format_time(self.best, self._precision),
            worst=format_time(self.worst, self._precision),
        )
    
    def _repr_pretty_(self, p, cycle):
        unic = self.__str__()
        p.text(u'<TimeitResult : ' + unic + u'>')


class FPSResult(object):
    """
    base https://github.com/ipython/ipython/blob/339c0d510a1f3cb2158dd8c6e7f4ac89aa4c89d8/IPython/core/magics/execution.py#L55
    """
    
    def __init__(self, loops, repeat, best, worst, all_runs, precision):
        self.loops = loops
        self.repeat = repeat
        self.best = 1 / best
        self.worst = 1 / worst
        self.all_runs = all_runs
        self._precision = precision
        self.fps = [1 / dt for dt in all_runs]
        self.unit = "fps"
    
    @property
    def average(self):
        return math.fsum(self.fps) / len(self.fps)
    
    @property
    def stdev(self):
        mean = self.average
        return (math.fsum([(x - mean) ** 2 for x in self.fps]) / len(self.fps)) ** 0.5
    
    def __str__(self):
        pm = '+-'
        if hasattr(sys.stdout, 'encoding') and sys.stdout.encoding:
            try:
                u'\xb1'.encode(sys.stdout.encoding)
                pm = u'\xb1'
            except:
                pass
        return "min:{best} max:{worst} mean:{mean} {pm} {std} per loop (mean {pm} std. dev. of {runs} run{run_plural}, {loops:,} loop{loop_plural} each)".format(
            pm=pm,
            runs=self.repeat,
            loops=self.loops,
            loop_plural="" if self.loops == 1 else "s",
            run_plural="" if self.repeat == 1 else "s",
            mean="%.*g%s" % (self._precision, self.average, self.unit),
            std="%.*g%s" % (self._precision, self.stdev, self.unit),
            best="%.*g%s" % (self._precision, self.best, self.unit),
            worst="%.*g%s" % (self._precision, self.worst, self.unit),
        )
    
    def _repr_pretty_(self, p, cycle):
        unic = self.__str__()
        p.text(u'<FPSResult : ' + unic + u'>')


def format_time(timespan, precision=3):
    """
    https://github.com/ipython/ipython/blob/339c0d510a1f3cb2158dd8c6e7f4ac89aa4c89d8/IPython/core/magics/execution.py#L1473
    Formats the timespan in a human readable form
    """
    
    if timespan >= 60.0:
        # we have more than a minute, format that in a human readable form
        # Idea from http://snipplr.com/view/5713/
        parts = [("d", 60 * 60 * 24), ("h", 60 * 60), ("min", 60), ("s", 1)]
        time = []
        leftover = timespan
        for suffix, length in parts:
            value = int(leftover / length)
            if value > 0:
                leftover = leftover % length
                time.append(u'%s%s' % (str(value), suffix))
            if leftover < 1:
                break
        return " ".join(time)
    
    # Unfortunately the unicode 'micro' symbol can cause problems in
    # certain terminals.
    # See bug: https://bugs.launchpad.net/ipython/+bug/348466
    # Try to prevent crashes by being more secure than it needs to
    # E.g. eclipse is able to print a µ, but has no sys.stdout.encoding set.
    units = [u"s", u"ms", u'us', "ns"]  # the save value
    if hasattr(sys.stdout, 'encoding') and sys.stdout.encoding:
        try:
            u'\xb5'.encode(sys.stdout.encoding)
            units = [u"s", u"ms", u'\xb5s', "ns"]
        except:
            pass
    scaling = [1, 1e3, 1e6, 1e9]
    
    if timespan > 0.0:
        order = min(-int(math.floor(math.log10(timespan)) // 3), 3)
    else:
        order = 3
    return u"%.*g %s" % (precision, timespan * scaling[order], units[order])


class CvParameters:
    # It may be a little slower because a dict named "self" is read for each function call.
    def __init__(self, radius, step):
        # self.prev_radius=radius
        self._radius = radius
        self.pad = 2 * radius
        # self.prev_step=step
        self._step = step
        self._hsf = HaarSurroundFeature(radius)
    
    def get_rpsh(self):
        return self._radius, self.pad, self._step, self._hsf
        # Essentially, the following would be preferable, but it would take twice as long to call.
        # return self.radius, self.pad, self.step, self.hsf
    
    @property
    def radius(self):
        return self._radius
    
    @radius.setter
    def radius(self, now_radius):
        # self.prev_radius=self._radius
        self._radius = now_radius
        self.pad = 2 * now_radius
        self.hsf = now_radius
    
    @property
    def step(self):
        return self._step
    
    @step.setter
    def step(self, now_step):
        # self.prev_step=self.step
        self._step = now_step
    
    @property
    def hsf(self):
        return self._hsf
    
    @hsf.setter
    def hsf(self, now_radius):
        self._hsf = HaarSurroundFeature(now_radius)


class HaarSurroundFeature:
    
    def __init__(self, r_inner, r_outer=None, val=None):
        if r_outer is None:
            r_outer = r_inner * 3
        # print(r_outer)
        r_inner2 = r_inner * r_inner
        count_inner = r_inner2
        count_outer = r_outer * r_outer - r_inner2
        
        if val is None:
            val_inner = 1.0 / r_inner2
            val_outer = -val_inner * count_inner / count_outer
        
        else:
            val_inner = val[0]
            val_outer = val[1]
        
        self.val_in = np.array(val_inner, dtype=np.float64)
        self.val_out = np.array(val_outer, dtype=np.float64)
        self.r_in = r_inner
        self.r_out = r_outer
    
    def get_kernel(self):
        # Defined here, but not yet used?
        # Create a kernel filled with the value of self.val_out
        kernel = np.ones(shape=(2 * self.r_out - 1, 2 * self.r_out - 1), dtype=np.float64) * self.val_out
        
        # Set the values of the inner area of the kernel using array slicing
        start = (self.r_out - self.r_in)
        end = (self.r_out + self.r_in - 1)
        kernel[start:end, start:end] = self.val_in
        
        return kernel


def to_gray(frame):
    # Faster by quitting checking if the input image is already grayscale
    # Perhaps it would be faster with less overhead to call cv2.cvtColor directly instead of using this function
    return cv2.cvtColor(frame, cv2.COLOR_BGR2GRAY)


@lru_cache(maxsize=lru_maxsize_vs)
def frameint_get_xy_step(imageshape, xysteps, pad, start_offset=None, end_offset=None):
    """
    :param imageshape: (height(row),width(col)). row==y,cal==x
    :param xysteps: (x,y)
    :param pad: int
    :param start_offset: (x,y) or None
    :param end_offset: (x,y) or None
    :return: xy_np:tuple(x,y)
    """
    row, col = imageshape
    row -= 1
    col -= 1
    x_step, y_step = xysteps
    
    # This is not beautiful.
    start_pad_x = start_pad_y = end_pad_x = end_pad_y = pad
    
    if start_offset is not None:
        start_pad_x += start_offset[0]
        start_pad_y += start_offset[1]
    if end_offset is not None:
        end_pad_x += end_offset[0]
        end_pad_y += end_offset[1]
    y_np = np.arange(start_pad_y, row - end_pad_y, y_step)
    x_np = np.arange(start_pad_x, col - end_pad_x, x_step)
    
    xy_np = (x_np, y_np)
    
    return xy_np


@lru_cache(maxsize=lru_maxsize_vvs)
def get_hsf_empty_array(len_syx, frameint_x, frame_int_dtype, fcshape):
    # Function to reduce array allocation by providing an empty array first and recycling it with lru
    inner_sum = np.empty(len_syx, dtype=frame_int_dtype)
    outer_sum = np.empty(len_syx, dtype=frame_int_dtype)
    p_temp = np.empty((len_syx[0], frameint_x), dtype=frame_int_dtype)
    p00 = np.empty(len_syx, dtype=frame_int_dtype)
    p11 = np.empty(len_syx, dtype=frame_int_dtype)
    p01 = np.empty(len_syx, dtype=frame_int_dtype)
    p10 = np.empty(len_syx, dtype=frame_int_dtype)
    response_list = np.empty(len_syx, dtype=np.float64)
    frame_conv = np.zeros(shape=fcshape[0], dtype=np.uint8)
    frame_conv_stride = frame_conv[::fcshape[1], ::fcshape[2]]
    return (inner_sum, outer_sum), p_temp, (p00, p11, p01, p10), response_list, (frame_conv, frame_conv_stride)


# @profile
def conv_int(frame_int, kernel, xy_step, padding, xy_steps_list):
    """
    :param frame_int:
    :param kernel: hsf
    :param step: (x,y)
    :param padding: int
    :return:
    """
    row, col = frame_int.shape
    row -= 1
    col -= 1
    x_step, y_step = xy_step
    # padding2 = 2 * padding
    f_shape = row - 2 * padding, col - 2 * padding
    r_in = kernel.r_in
    
    len_sx, len_sy = len(xy_steps_list[0]), len(xy_steps_list[1])
    inout_sum, p_temp, p_list, response_list, frameconvlist = get_hsf_empty_array((len_sy, len_sx), col + 1,
                                                                                  frame_int.dtype, (f_shape, y_step, x_step))
    inner_sum, outer_sum = inout_sum
    p00, p11, p01, p10 = p_list
    frame_conv, frame_conv_stride = frameconvlist
    
    y_rin_m = xy_steps_list[1] - r_in
    x_rin_m = xy_steps_list[0] - r_in
    y_rin_p = xy_steps_list[1] + r_in
    x_rin_p = xy_steps_list[0] + r_in
    # xx==(y,x),m==MINUS,p==PLUS, ex: mm==(y-,x-)
    inarr_mm = frame_int[y_rin_m[0]:y_rin_m[-1] + 1:y_step, x_rin_m[0]:x_rin_m[-1] + 1:x_step]
    inarr_mp = frame_int[y_rin_m[0]:y_rin_m[-1] + 1:y_step, x_rin_p[0]:x_rin_p[-1] + 1:x_step]
    inarr_pm = frame_int[y_rin_p[0]:y_rin_p[-1] + 1:y_step, x_rin_m[0]:x_rin_m[-1] + 1:x_step]
    inarr_pp = frame_int[y_rin_p[0]:y_rin_p[-1] + 1:y_step, x_rin_p[0]:x_rin_p[-1] + 1:x_step]
    
    # == inarr_mm + inarr_pp - inarr_mp - inarr_pm
    inner_sum[:, :] = inarr_mm
    inner_sum += inarr_pp
    inner_sum -= inarr_mp
    inner_sum -= inarr_pm
    
    # Bottleneck here, I want to make it smarter. Someone do it.
    # (y,x)
    # p00=max(y_ro_m,0),max(x_ro_m,0)
    # p11=min(y_ro_p,ylim),min(x_ro_p,xlim)
    # p01=max(y_ro_m,0),min(x_ro_p,xlim)
    # p10=min(y_ro_p,ylim),max(x_ro_m,0)
    y_ro_m = xy_steps_list[1] - kernel.r_out
    x_ro_m = xy_steps_list[0] - kernel.r_out
    y_ro_p = xy_steps_list[1] + kernel.r_out
    x_ro_p = xy_steps_list[0] + kernel.r_out
    # p00 calc
    np.take(frame_int, y_ro_m, axis=0, mode="clip", out=p_temp)
    np.take(p_temp, x_ro_m, axis=1, mode="clip", out=p00)
    # p01 calc
    np.take(p_temp, x_ro_p, axis=1, mode="clip", out=p01)
    # p11 calc
    np.take(frame_int, y_ro_p, axis=0, mode="clip", out=p_temp)
    np.take(p_temp, x_ro_p, axis=1, mode="clip", out=p11)
    # p10 calc
    np.take(p_temp, x_ro_m, axis=1, mode="clip", out=p10)
    # the point is this
    # p00=np.take(np.take(frame_int, y_ro_m, axis=0, mode="clip"), x_ro_m, axis=1, mode="clip")
    # p11=np.take(np.take(frame_int, y_ro_p, axis=0, mode="clip"), x_ro_p, axis=1, mode="clip")
    # p01=np.take(np.take(frame_int, y_ro_m, axis=0, mode="clip"), x_ro_p, axis=1, mode="clip")
    # p10=np.take(np.take(frame_int, y_ro_p, axis=0, mode="clip"), x_ro_m, axis=1, mode="clip")
    
    outer_sum[:, :] = p00 + p11 - p01 - p10 - inner_sum
    
    np.multiply(kernel.val_in, inner_sum, dtype=np.float64, out=response_list)
    response_list += kernel.val_out * outer_sum
    
    # min_response, max_val, min_loc, max_loc = cv2.minMaxLoc(response_list)
    min_response, _, min_loc, _ = cv2.minMaxLoc(response_list)
    
    center = ((xy_steps_list[0][min_loc[0]] - padding), (xy_steps_list[1][min_loc[1]] - padding))
    
    frame_conv_stride[:, :] = response_list
    # or
    # frame_conv_stride[:, :] = response_list.astype(np.uint8)
    
    return frame_conv, min_response, center


class Auto_Radius_Calc(object):
    def __init__(self):
        self.response_list = []
        self.radius_cand_list = []
        self.adj_comp_flag = False
        
        self.radius_middle_index = None
        
        self.left_item = None
        self.right_item = None
        self.left_index = None
        self.right_index = None
    
    def get_radius(self):
        prev_res_len = len(self.response_list)
        # adjustment of radius
        if prev_res_len == 1:
            # len==1==response_list==[default_radius]
            self.adj_comp_flag = False
            return auto_radius_range[0]
        elif prev_res_len == 2:
            # len==2==response_list==[default_radius, auto_radius_range[0]]
            self.adj_comp_flag = False
            return auto_radius_range[1]
        elif prev_res_len == 3:
            # len==3==response_list==[default_radius,auto_radius_range[0],auto_radius_range[1]]
            if self.response_list[1][1] < self.response_list[2][1]:
                self.left_item = self.response_list[1]
                self.right_item = self.response_list[0]
            else:
                self.left_item = self.response_list[0]
                self.right_item = self.response_list[2]
            self.radius_cand_list = [i for i in range(self.left_item[0], self.right_item[0] + auto_radius_step, auto_radius_step)]
            self.left_index = 0
            self.right_index = len(self.radius_cand_list) - 1
            self.radius_middle_index = (self.left_index + self.right_index) // 2
            self.adj_comp_flag = False
            return self.radius_cand_list[self.radius_middle_index]
        else:
            if self.left_index <= self.right_index and self.left_index != self.radius_middle_index:
                if (self.left_item[1] + self.response_list[-1][1]) < (self.right_item[1] + self.response_list[-1][1]):
                    self.right_item = self.response_list[-1]
                    self.right_index = self.radius_middle_index - 1
                    self.radius_middle_index = (self.left_index + self.right_index) // 2
                    self.adj_comp_flag = False
                    return self.radius_cand_list[self.radius_middle_index]
                if (self.left_item[1] + self.response_list[-1][1]) > (self.right_item[1] + self.response_list[-1][1]):
                    self.left_item = self.response_list[-1]
                    self.left_index = self.radius_middle_index + 1
                    self.radius_middle_index = (self.left_index + self.right_index) // 2
                    self.adj_comp_flag = False
                    return self.radius_cand_list[self.radius_middle_index]
            self.adj_comp_flag = True
            return self.radius_cand_list[self.radius_middle_index]
    
    def get_radius_base(self):
        """
        Use it when the new version doesn't work well.
        :return:
        """
        
        prev_res_len = len(self.response_list)
        # adjustment of radius
        if prev_res_len == 1:
            # len==1==response_list==[default_radius]
            self.adj_comp_flag = False
            return auto_radius_range[0]
        elif prev_res_len == 2:
            # len==2==response_list==[default_radius, auto_radius_range[0]]
            self.adj_comp_flag = False
            return auto_radius_range[1]
        elif prev_res_len == 3:
            # len==3==response_list==[default_radius,auto_radius_range[0],auto_radius_range[1]]
            sort_res = sorted(self.response_list, key=lambda x: x[1])[0]
            # Extract the radius with the lowest response value
            if sort_res[0] == default_radius:
                # If the default value is best, change now_mode to init after setting radius to the default value.
                self.adj_comp_flag = True
                return default_radius
            elif sort_res[0] == auto_radius_range[0]:
                self.radius_cand_list = [i for i in range(auto_radius_range[0], default_radius, auto_radius_step)][1:]
                self.adj_comp_flag = False
                return self.radius_cand_list.pop()
            else:
                self.radius_cand_list = [i for i in range(default_radius, auto_radius_range[1], auto_radius_step)][1:]
                self.adj_comp_flag = False
                return self.radius_cand_list.pop()
        else:
            # Try the contents of the radius_cand_list in order until the radius_cand_list runs out
            # Better make it a binary search.
            if len(self.radius_cand_list) == 0:
                sort_res = sorted(self.response_list, key=lambda x: x[1])[0]
                self.adj_comp_flag = True
                return sort_res[0]
            else:
                self.adj_comp_flag = False
                return self.radius_cand_list.pop()
    
    def add_response(self, radius, response):
        self.response_list.append((radius, response))
        return None


class Blink_Detector(object):
    def __init__(self):
        self.response_list = []
        self.response_max = None
        self.enable_detect_flg = False
        self.quartile_1 = None
    
    def calc_thresh(self):
        # Calculate response_max by computing interquartile range, IQR
        # self.response_listo = np.array(self.response_listo)
        # 25%,75%
        # This value may need to be adjusted depending on the environment.
        # quartile_1, quartile_3 = np.percentile(self.response_listo, [25, 75])
        # iqr = quartile_3 - quartile_1
        # self.response_maxo = quartile_3 + (iqr * 1.5)
        
        # quartile_1, quartile_3 = np.percentile(self.response_list, [25, 75])
        # or
        quartile_1, quartile_3 = np.percentile(np.array(self.response_list), [25, 75])
        self.quartile_1 = quartile_1
        iqr = quartile_3 - quartile_1
        # response_min = quartile_1 - (iqr * 1.5)
        
        self.response_max = float(quartile_3 + (iqr * 1.5))
        # or
        # self.response_max = quartile_3 + (iqr * 1.5)
        
        self.enable_detect_flg = True
        return None
    
    def detect(self, now_response):
        return now_response > self.response_max
    
    def add_response(self, response):
        self.response_list.append(response)
        return None
    
    def response_len(self):
        return len(self.response_list)


class CenterCorrection(object):
    def __init__(self):
        # Tunable parameters
        kernel_size = 7  # 3 or 5 or 7
        self.hist_thr = float(4)  # 4%
        self.center_q1_radius = 20
        
        self.setup_comp = False
        self.quartile_1 = None
        self.radius = None
        self.frame_shape = None
        self.frame_mask = None
        self.frame_bin = None
        self.frame_final = None
        self.morph_kernel = cv2.getStructuringElement(cv2.MORPH_RECT, (kernel_size, kernel_size))
        self.morph_kernel2 = np.ones((3, 3))
        self.hist_index = np.arange(256)
        self.hist = np.empty((256, 1))
        self.hist_norm = np.empty((256, 1))
    
    def init_array(self, gray_shape, quartile_1, radius):
        self.frame_shape = gray_shape
        self.frame_mask = np.empty(gray_shape, dtype=np.uint8)
        self.frame_bin = np.empty(gray_shape, dtype=np.uint8)
        self.frame_final = np.empty(gray_shape, dtype=np.uint8)
        self.quartile_1 = quartile_1
        self.radius = radius
        self.setup_comp = True
    
    # def reset_array(self):
    #     self.frame_mask.fill(0)
    
    def correction(self, gray_frame, orig_x, orig_y):
        center_x, center_y = orig_x, orig_y
        self.frame_mask.fill(0)
        
      #  cv2.circle(self.frame_mask, center=(center_x, center_y), radius=int(self.radius * 2), color=255, thickness=-1)
        
        # bottleneck
        cv2.calcHist([gray_frame], [0], None, [256], [0, 256], hist=self.hist)
        
        cv2.normalize(self.hist, self.hist_norm, alpha=100.0, norm_type=cv2.NORM_L1)
        hist_per = self.hist_norm.cumsum()
        hist_index_list = self.hist_index[hist_per >= self.hist_thr]
        frame_thr = hist_index_list[0] if len(hist_index_list) else np.percentile(cv2.bitwise_or(255 - self.frame_mask, gray_frame), 4)
        
        # bottleneck
        self.frame_bin = cv2.threshold(gray_frame, frame_thr, 1, cv2.THRESH_BINARY_INV)[1]
        cropped_x, cropped_y, cropped_w, cropped_h = cv2.boundingRect(self.frame_bin)
        
        self.frame_final = cv2.bitwise_and(self.frame_bin, self.frame_mask)
        
        # bottleneck
        self.frame_final = cv2.morphologyEx(self.frame_final, cv2.MORPH_CLOSE, self.morph_kernel)
        self.frame_final = cv2.morphologyEx(self.frame_final, cv2.MORPH_OPEN, self.morph_kernel)
        
        if (cropped_h, cropped_w) == self.frame_shape:
            # Not detected.
            base_x, base_y = center_x, center_y
        else:
            base_x = cropped_x + cropped_w // 2
            base_y = cropped_y + cropped_h // 2
            if self.frame_final[base_y, base_x] != 1:
                if self.frame_final[center_y, center_x] != 1:
                    self.frame_final = cv2.morphologyEx(self.frame_final, cv2.MORPH_DILATE, self.morph_kernel2, iterations=3)
                else:
                    base_x, base_y = center_x, center_y
        
        contours, _ = cv2.findContours(self.frame_final, cv2.RETR_EXTERNAL, cv2.CHAIN_APPROX_NONE)
        contours_box = [cv2.boundingRect(cnt) for cnt in contours]
        contours_dist = np.array(
            [abs(base_x - (cnt_x + cnt_w / 2)) + abs(base_y - (cnt_y + cnt_h / 2)) for cnt_x, cnt_y, cnt_w, cnt_h in contours_box])
        
        if len(contours_box):
            cropped_x2, cropped_y2, cropped_w2, cropped_h2 = contours_box[contours_dist.argmin()]
            x = cropped_x2 + cropped_w2 // 2
            y = cropped_y2 + cropped_h2 // 2
        else:
            x = center_x
            y = center_y
        
        # if imshow_enable:
        #     cv2.circle(frame, (orig_x, orig_y), 10, (255, 0, 0), -1)
        #     cv2.circle(frame, (x, y), 7, (0, 0, 255), -1)
        
        #
        # out_x = center_x if abs(x - center_x) > radius else x
        # out_y = center_y if abs(y - center_y) > radius else y
        out_x, out_y = orig_x, orig_y
        if gray_frame[int(max(y - 5, 0)):int(min(y + 5, self.frame_shape[0])),
           int(max(x - 5, 0)):int(min(x + 5, self.frame_shape[1]))].min() < self.quartile_1:
            out_x = x
            out_y = y
        
        # if imshow_enable:
        #     cv2.circle(frame, (out_x, out_y), 5, (0, 255, 0), -1)
        #
        #     cv2.imshow("frame_bin", self.frame_bin * 255)
        #     cv2.imshow("frame_final", self.frame_final * 255)
        return out_x, out_y


#RANSAC


video_path = "demo2.mp4"
imshow_enable = True
save_video = False

thresh_add = 10


class TimeitResult(object):
    """
    from https://github.com/ipython/ipython/blob/339c0d510a1f3cb2158dd8c6e7f4ac89aa4c89d8/IPython/core/magics/execution.py#L55

    Object returned by the timeit magic with info about the run.
    Contains the following attributes :
    loops: (int) number of loops done per measurement
    repeat: (int) number of times the measurement has been repeated
    best: (float) best execution time / number
    all_runs: (list of float) execution time of each run (in s)
    """
    
    def __init__(self, loops, repeat, best, worst, all_runs, precision):
        self.loops = loops
        self.repeat = repeat
        self.best = best
        self.worst = worst
        self.all_runs = all_runs
        self._precision = precision
        self.timings = [dt / self.loops for dt in all_runs]
    
    @property
    def average(self):
        return math.fsum(self.timings) / len(self.timings)
    
    @property
    def stdev(self):
        mean = self.average
        return (math.fsum([(x - mean) ** 2 for x in self.timings]) / len(self.timings)) ** 0.5
    
    def __str__(self):
        pm = '+-'
        if hasattr(sys.stdout, 'encoding') and sys.stdout.encoding:
            try:
                u'\xb1'.encode(sys.stdout.encoding)
                pm = u'\xb1'
            except:
                pass
        return "min:{best} max:{worst} mean:{mean} {pm} {std} per loop (mean {pm} std. dev. of {runs} run{run_plural}, {loops:,} loop{loop_plural} each)".format(
            pm=pm,
            runs=self.repeat,
            loops=self.loops,
            loop_plural="" if self.loops == 1 else "s",
            run_plural="" if self.repeat == 1 else "s",
            mean=format_time(self.average, self._precision),
            std=format_time(self.stdev, self._precision),
            best=format_time(self.best, self._precision),
            worst=format_time(self.worst, self._precision),
        )
    
    def _repr_pretty_(self, p, cycle):
        unic = self.__str__()
        p.text(u'<TimeitResult : ' + unic + u'>')


class FPSResult(object):
    """
    base https://github.com/ipython/ipython/blob/339c0d510a1f3cb2158dd8c6e7f4ac89aa4c89d8/IPython/core/magics/execution.py#L55
    """
    
    def __init__(self, loops, repeat, best, worst, all_runs, precision):
        self.loops = loops
        self.repeat = repeat
        self.best = 1 / best
        self.worst = 1 / worst
        self.all_runs = all_runs
        self._precision = precision
        self.fps = [1 / dt for dt in all_runs]
        self.unit = "fps"
    
    @property
    def average(self):
        return math.fsum(self.fps) / len(self.fps)
    
    @property
    def stdev(self):
        mean = self.average
        return (math.fsum([(x - mean) ** 2 for x in self.fps]) / len(self.fps)) ** 0.5
    
    def __str__(self):
        pm = '+-'
        if hasattr(sys.stdout, 'encoding') and sys.stdout.encoding:
            try:
                u'\xb1'.encode(sys.stdout.encoding)
                pm = u'\xb1'
            except:
                pass
        return "min:{best} max:{worst} mean:{mean} {pm} {std} per loop (mean {pm} std. dev. of {runs} run{run_plural}, {loops:,} loop{loop_plural} each)".format(
            pm=pm,
            runs=self.repeat,
            loops=self.loops,
            loop_plural="" if self.loops == 1 else "s",
            run_plural="" if self.repeat == 1 else "s",
            mean="%.*g%s" % (self._precision, self.average, self.unit),
            std="%.*g%s" % (self._precision, self.stdev, self.unit),
            best="%.*g%s" % (self._precision, self.best, self.unit),
            worst="%.*g%s" % (self._precision, self.worst, self.unit),
        )
    
    def _repr_pretty_(self, p, cycle):
        unic = self.__str__()
        p.text(u'<FPSResult : ' + unic + u'>')


def format_time(timespan, precision=3):
    """
    https://github.com/ipython/ipython/blob/339c0d510a1f3cb2158dd8c6e7f4ac89aa4c89d8/IPython/core/magics/execution.py#L1473
    Formats the timespan in a human readable form
    """
    
    if timespan >= 60.0:
        # we have more than a minute, format that in a human readable form
        # Idea from http://snipplr.com/view/5713/
        parts = [("d", 60 * 60 * 24), ("h", 60 * 60), ("min", 60), ("s", 1)]
        time = []
        leftover = timespan
        for suffix, length in parts:
            value = int(leftover / length)
            if value > 0:
                leftover = leftover % length
                time.append(u'%s%s' % (str(value), suffix))
            if leftover < 1:
                break
        return " ".join(time)
    
    # Unfortunately the unicode 'micro' symbol can cause problems in
    # certain terminals.
    # See bug: https://bugs.launchpad.net/ipython/+bug/348466
    # Try to prevent crashes by being more secure than it needs to
    # E.g. eclipse is able to print a µ, but has no sys.stdout.encoding set.
    units = [u"s", u"ms", u'us', "ns"]  # the save value
    if hasattr(sys.stdout, 'encoding') and sys.stdout.encoding:
        try:
            u'\xb5'.encode(sys.stdout.encoding)
            units = [u"s", u"ms", u'\xb5s', "ns"]
        except:
            pass
    scaling = [1, 1e3, 1e6, 1e9]
    
    if timespan > 0.0:
        order = min(-int(math.floor(math.log10(timespan)) // 3), 3)
    else:
        order = 3
    return u"%.*g %s" % (precision, timespan * scaling[order], units[order])


def ellipse_model(data, y, f):
    """
    There is no need to make this process a function, since making the process a function will slow it down a little by calling it.
    The results may be slightly different from the lambda version due to calculation errors derived from float types, but the calculation results are virtually the same.
    a = 1.0,b = P[0],c = P[1],d = P[2],e = P[3],f = P[4]
    :param data:
    :param y: np.c_[d, e, a, c, b]
    :param f: f == P[4, 0]
    :return: this_return == np.array([ellipse_model(x, y) for (x, y) in data ])
    """
    return data.dot(y) + f


# @profile
def fit_rotated_ellipse_ransac(data: np.ndarray, rng: np.random.Generator, iter=100, sample_num=10, offset=80  # 80.0, 10, 80
                               ):  # before changing these values, please read up on the ransac algorithm
    # However if you want to change any value just know that higher iterations will make processing frames slower
    effective_sample = None
    
    # The array contents do not change during the loop, so only one call is needed.
    # They say len is faster than shape.
    # Reference url: https://stackoverflow.com/questions/35547853/what-is-faster-python3s-len-or-numpys-shape
    len_data = len(data)
    
    if len_data < sample_num:
        return None
    
    # Type of calculation result
    ret_dtype = np.float64
    
    # Sorts a random number array of size (iter,len_data). After sorting, returns the index of sample_num random numbers before sorting.
    # If the array size is less than about 100, this is faster than rng.choice.
    rng_sample = rng.random((iter, len_data)).argsort()[:, :sample_num]
    # or
    # I don't see any advantage to doing this.
    # rng_sample = np.asarray(rng.random((iter, len_data)).argsort()[:, :sample_num], dtype=np.int32)
    
    # I don't think it looks beautiful.
    # x,y,x**2,y**2,x*y,1,-1*x**2
    datamod = np.concatenate(
        [data, data ** 2, (data[:, 0] * data[:, 1])[:, np.newaxis], np.ones((len_data, 1), dtype=ret_dtype),
         (-1 * data[:, 0] ** 2)[:, np.newaxis]], axis=1,
        dtype=ret_dtype)
    
    datamod_slim = np.array(datamod[:, :5], dtype=ret_dtype)
    
    datamod_rng = datamod[rng_sample]
    datamod_rng6 = datamod_rng[:, :, 6]
    datamod_rng_swap = datamod_rng[:, :, [4, 3, 0, 1, 5]]
    datamod_rng_swap_trans = datamod_rng_swap.transpose((0, 2, 1))
    
    # These two lines are one of the bottlenecks
    datamod_rng_5x5 = np.matmul(datamod_rng_swap_trans, datamod_rng_swap)
    datamod_rng_p5smp = np.matmul(np.linalg.inv(datamod_rng_5x5), datamod_rng_swap_trans)
    
    datamod_rng_p = np.matmul(datamod_rng_p5smp, datamod_rng6[:, :, np.newaxis]).reshape((-1, 5))
    
    # I don't think it looks beautiful.
    ellipse_y_arr = np.asarray(
        [datamod_rng_p[:, 2], datamod_rng_p[:, 3], np.ones(len(datamod_rng_p)), datamod_rng_p[:, 1], datamod_rng_p[:, 0]], dtype=ret_dtype)
    
    ellipse_data_arr = ellipse_model(datamod_slim, ellipse_y_arr, np.asarray(datamod_rng_p[:, 4])).transpose((1, 0))
    ellipse_data_abs = np.abs(ellipse_data_arr)
    ellipse_data_index = np.argmax(np.sum(ellipse_data_abs < offset, axis=1), axis=0)
    effective_data_arr = ellipse_data_arr[ellipse_data_index]
    effective_sample_p_arr = datamod_rng_p[ellipse_data_index]
    
    return fit_rotated_ellipse(effective_data_arr, effective_sample_p_arr)


# @profile
def fit_rotated_ellipse(data, P):
    a = 1.0
    b = P[0]
    c = P[1]
    d = P[2]
    e = P[3]
    f = P[4]
    # The cost of trigonometric functions is high.
    theta = 0.5 * np.arctan(b / (a - c), dtype=np.float64)
    theta_sin = np.sin(theta, dtype=np.float64)
    theta_cos = np.cos(theta, dtype=np.float64)
    tc2 = theta_cos ** 2
    ts2 = theta_sin ** 2
    b_tcs = b * theta_cos * theta_sin
    
    # Do the calculation only once
    cxy = b ** 2 - 4 * a * c
    cx = (2 * c * d - b * e) / cxy
    cy = (2 * a * e - b * d) / cxy
    
    # I just want to clear things up around here.
    cu = a * cx ** 2 + b * cx * cy + c * cy ** 2 - f
    cu_r = np.array([(a * tc2 + b_tcs + c * ts2), (a * ts2 - b_tcs + c * tc2)])
    wh = np.sqrt(cu / cu_r)
    
    w, h = wh[0], wh[1]
    
    error_sum = np.sum(data)
    # print("fitting error = %.3f" % (error_sum))
    
    return (cx, cy, w, h, theta)







class HSRAC_cls(object):
    def __init__(self):
        # I'd like to take into account things like print, end_time - start_time processing time, etc., but it's too much trouble.
        
        # For measuring total processing time
        
        self.main_start_time = timeit.default_timer()
        
        self.rng = np.random.default_rng()
        self.cvparam = CvParameters(default_radius, default_step)
        
        self.cv_modeo = ["first_frame", "radius_adjust", "blink_adjust", "normal"]
        self.now_modeo = self.cv_modeo[0]
<<<<<<< HEAD

        self.auto_radius_calc = AutoRadiusCalc()
        self.blink_detector = BlinkDetector()
        self.center_q1 = BlinkDetector()

=======
        
        self.auto_radius_calc = Auto_Radius_Calc()
        self.blink_detector = Blink_Detector()
        self.center_q1 = Blink_Detector()
        self.center_correct = CenterCorrection()
        
>>>>>>> 6e2f8b08
        self.cap = None
        
        self.timedict = {"to_gray": [], "int_img": [], "conv_int": [], "crop": [], "total_cv": []}

        # ransac
        self.rng = np.random.default_rng()
<<<<<<< HEAD
        
        # self.kernel = cv2.getStructuringElement(cv2.MORPH_ELLIPSE, (3, 3))
        # or
        self.kernel = cv2.getStructuringElement(cv2.MORPH_RECT, (3,3))

=======
        self.kernel = cv2.getStructuringElement(cv2.MORPH_ELLIPSE, (3, 3))
    
>>>>>>> 6e2f8b08
    def open_video(self, video_path):
        # Temporary implementation to run
        cap = cv2.VideoCapture(video_path)
        if not cap.isOpened():
            raise IOError("Error opening video stream or file")
        self.cap = cap
        return True
    
    def read_frame(self):
        # Temporary implementation to run
        if not self.cap.isOpened():
            return False
        ret, frame = self.cap.read()
        if ret:
            # I have set it to grayscale (1ch) just in case, but if the frame is 1ch, this line can be commented out.
            # self.current_image=frame # debug code
            self.current_image_gray = cv2.cvtColor(frame, cv2.COLOR_BGR2GRAY)
            return True
        return False
    
    def single_run(self):
        # Temporary implementation to run
<<<<<<< HEAD
        # default_radius = 14
        
        # ori_frame = self.current_image.copy()# debug code
        # cropbox=[] # debug code
        
        blink_bd = False
        frame = self.current_image_gray
=======
        
        ## default_radius = 14
        
        frame = self.current_image_gray
       # frame = cv2.copyMakeBorder(frame, 21, 21, 21, 21, cv2.BORDER_CONSTANT, value=[255, 255, 255]) # add a border to prevent overcropping the image.
        
>>>>>>> 6e2f8b08
        if self.now_modeo == self.cv_modeo[1]:
            # adjustment of radius
            
            # debug print
            # if calc_print_enable:
            #     temp_radius = self.auto_radius_calc.get_radius()
            #     print('Now radius:', temp_radius)
            #     self.cvparam.radius = temp_radius
            
            self.cvparam.radius = self.auto_radius_calc.get_radius()
            if self.auto_radius_calc.adj_comp_flag:
                self.now_modeo = self.cv_modeo[2] if not skip_blink_detect else self.cv_modeo[3]
        
        radius, pad, step, hsf = self.cvparam.get_rpsh()
        
        # For measuring processing time of image processing
        cv_start_time = timeit.default_timer()
        
        gray_frame = frame
        self.timedict["to_gray"].append(timeit.default_timer() - cv_start_time)
        
        # Calculate the integral image of the frame
        int_start_time = timeit.default_timer()
        # BORDER_CONSTANT is faster than BORDER_REPLICATE There seems to be almost no negative impact when BORDER_CONSTANT is used.
        frame_pad = cv2.copyMakeBorder(gray_frame, pad, pad, pad, pad, cv2.BORDER_CONSTANT)
        frame_int = cv2.integral(frame_pad)
        self.timedict["int_img"].append(timeit.default_timer() - int_start_time)
        
        # Convolve the feature with the integral image
        conv_int_start_time = timeit.default_timer()
        xy_step = frameint_get_xy_step(frame_int.shape, step, pad, start_offset=None, end_offset=None)
        frame_conv, response, center_xy = conv_int(frame_int, hsf, step, pad, xy_step)
        self.timedict["conv_int"].append(timeit.default_timer() - conv_int_start_time)
        
        crop_start_time = timeit.default_timer()
        # Define the center point and radius
        center_x, center_y = center_xy
        upper_x = center_x + radius
        lower_x = center_x - radius
        upper_y = center_y + radius
        lower_y = center_y - radius
        
        # Crop the image using the calculated bounds
<<<<<<< HEAD
        cropped_image = safe_crop(gray_frame, lower_x, lower_y, upper_x, upper_y)
        
        # cropbox=[clamp(val, 0, gray_frame.shape[i]) for i,val in zip([1,0,1,0],[lower_x,lower_y,upper_x,upper_y])] # debug code
=======
        cropped_image = gray_frame[lower_y:upper_y, lower_x:upper_x]
>>>>>>> 6e2f8b08
        
        if self.now_modeo == self.cv_modeo[0] or self.now_modeo == self.cv_modeo[1]:
            # If mode is first_frame or radius_adjust, record current radius and response
            self.auto_radius_calc.add_response(radius, response)
        elif self.now_modeo == self.cv_modeo[2]:
            # Statistics for blink detection
            if self.blink_detector.response_len() < blink_init_frames:
                self.blink_detector.add_response(cv2.mean(cropped_image)[0])
<<<<<<< HEAD

                upper_x = center_x + 20
                lower_x = center_x - 20
                upper_y = center_y + 20
                lower_y = center_y - 20
                self.center_q1.add_response(
                    cv2.mean(safe_crop(gray_frame, lower_x, lower_y, upper_x, upper_y,keepsize=False))[
                        0
                    ]
                )

=======
                
                upper_x = center_x + self.center_correct.center_q1_radius
                lower_x = center_x - self.center_correct.center_q1_radius
                upper_y = center_y + self.center_correct.center_q1_radius
                lower_y = center_y - self.center_correct.center_q1_radius
                self.center_q1.add_response(cv2.mean(gray_frame[lower_y:upper_y, lower_x:upper_x])[0])
            
>>>>>>> 6e2f8b08
            else:
                
                self.blink_detector.calc_thresh()
                self.center_q1.calc_thresh()
                self.now_modeo = self.cv_modeo[3]
        else:
            if 0 in cropped_image.shape: # This line may not be needed. The image will be cropped using safecrop.
                # If shape contains 0, it is not detected well.
                print("Something's wrong.")
            else:
                orig_x, orig_y = center_x, center_y
                if self.blink_detector.enable_detect_flg:
                    # If the average value of cropped_image is greater than response_max
                    # (i.e., if the cropimage is whitish
                    if self.blink_detector.detect(cv2.mean(cropped_image)[0]):
                        # blink
<<<<<<< HEAD
                        print("BLINK BD")
                        blink_bd=True
            # if imshow_enable or save_video:
            #    cv2.circle(frame, (orig_x, orig_y), 6, (0, 0, 255), -1)
            # cv2.circle(ori_frame, (center_x, center_y), 7, (255, 0, 0), -1)
=======
                        pass
                    else:
                       # pass
                        if not self.center_correct.setup_comp:
                            self.center_correct.init_array(gray_frame.shape, self.center_q1.quartile_1, radius)
                        
                        center_x, center_y = self.center_correct.correction(gray_frame, center_x, center_y)
                        # Define the center point and radius
                        center_xy = (center_x, center_y)
                        upper_x = center_x + radius
                        lower_x = center_x - radius
                        upper_y = center_y + radius
                        lower_y = center_y - radius
                        # Crop the image using the calculated bounds
                        cropped_image = gray_frame[lower_y:upper_y, lower_x:upper_x]
               # if imshow_enable or save_video:
                #    cv2.circle(frame, (orig_x, orig_y), 6, (0, 0, 255), -1)
                 #   cv2.circle(frame, (center_x, center_y), 3, (255, 0, 0), -1)
>>>>>>> 6e2f8b08
        # If you want to update response_max. it may be more cost-effective to rewrite response_list in the following way
        # https://stackoverflow.com/questions/42771110/fastest-way-to-left-cycle-a-numpy-array-like-pop-push-for-a-queue
        
        cv_end_time = timeit.default_timer()
        self.timedict["crop"].append(cv_end_time - crop_start_time)
        self.timedict["total_cv"].append(cv_end_time - cv_start_time)
        
       # if calc_print_enable:
            # the lower the response the better the likelyhood of there being a pupil. you can adujst the radius and steps accordingly
        #    print('Kernel response:', response)
         #   print('Pixel position:', center_xy)
        
        
    #    if imshow_enable:
     #       if self.now_modeo != self.cv_modeo[0] and self.now_modeo != self.cv_modeo[1]:
      #          if 0 in cropped_image.shape:
                    # If shape contains 0, it is not detected well.
<<<<<<< HEAD
                    pass
                else:
                    cv2.imshow("crop", cropped_image)
                    cv2.imshow("frame", frame)
            if cv2.waitKey(1) & 0xFF == ord("q"):
                pass

=======
       #             pass
        #        else:
                    
         #           cv2.imshow("crop", cropped_image)
          #          cv2.imshow("frame", frame)
          #  if cv2.waitKey(1) & 0xFF == ord("q"):
           #     pass
        
>>>>>>> 6e2f8b08
        if self.now_modeo == self.cv_modeo[0]:
            # Moving from first_frame to the next mode
            if skip_autoradius and skip_blink_detect:
                self.now_modeo = self.cv_modeo[3]
            elif skip_autoradius:
                self.now_modeo = self.cv_modeo[2]
            else:
                self.now_modeo = self.cv_modeo[1]
        

<<<<<<< HEAD
=======
        newFrame2 = frame.copy()
        #frame = cropped_image
>>>>>>> 6e2f8b08
        # For measuring processing time of image processing
        cv_start_time = timeit.default_timer()
        # Crop first to reduce the amount of data to process.
       #  frame = cropped_image[0:len(cropped_image) - 10, :]
        # To reduce the processing data, first convert to 1-channel and then blur.
        # The processing results were the same when I swapped the order of blurring and 1-channelization.
        frame_gray = cv2.GaussianBlur(frame, (5, 5), 0)
        hsf_center_x, hsf_center_y = center_x.copy(), center_y.copy()
        ransac_xy_offset = (hsf_center_x-20, hsf_center_y-20)
        upper_x = hsf_center_x + 20
        lower_x = hsf_center_x - 20
        upper_y = hsf_center_y + 20
        lower_y = hsf_center_y - 20

        # Crop the image using the calculated bounds
<<<<<<< HEAD

        frame_gray_crop = safe_crop(frame_gray, lower_x, lower_y, upper_x, upper_y)
        frame = frame_gray_crop
        # this will need to be adjusted everytime hardware is changed (brightness of IR, Camera postion, etc)m
        min_val, max_val, min_loc, max_loc = cv2.minMaxLoc(frame_gray_crop)

        threshold_value = min_val + thresh_add
        _, thresh = cv2.threshold(frame_gray_crop, threshold_value, 255, cv2.THRESH_BINARY)
        # print(thresh.shape, frame_gray.shape)
=======
        frame_gray = frame_gray[lower_y:upper_y, lower_x:upper_x]
        frame = frame_gray
        # this will need to be adjusted everytime hardware is changed (brightness of IR, Camera postion, etc)m
        min_val, max_val, min_loc, max_loc = cv2.minMaxLoc(frame_gray)
        
        maxloc0_hf, maxloc1_hf = int(0.5 * max_loc[0]), int(0.5 * max_loc[1])
        
        # crop 15% sqare around min_loc
       # frame_gray = frame_gray[max_loc[1] - maxloc1_hf:max_loc[1] + maxloc1_hf,
        #            max_loc[0] - maxloc0_hf:max_loc[0] + maxloc0_hf]
        
        threshold_value = min_val + thresh_add
        _, thresh = cv2.threshold(frame_gray, threshold_value, 255, cv2.THRESH_BINARY)
       # print(thresh.shape, frame_gray.shape)
>>>>>>> 6e2f8b08
        try:
            
            opening = cv2.morphologyEx(thresh, cv2.MORPH_OPEN, self.kernel)
            closing = cv2.morphologyEx(opening, cv2.MORPH_CLOSE, self.kernel)
            th_frame = 255 - closing
        except:
            # I want to eliminate try here because try tends to be slow in execution.
            th_frame = 255 - frame_gray_crop

        contours, _ = cv2.findContours(th_frame, cv2.RETR_TREE, cv2.CHAIN_APPROX_NONE)
        # or
        # contours, _=cv2.findContours(th_frame, cv2.RETR_EXTERNAL, cv2.CHAIN_APPROX_NONE)
        
        if not blink_bd and self.blink_detector.enable_detect_flg:
            threshold_value = self.center_q1.quartile_1
            if threshold_value<min_val + thresh_add:
                # In most of these cases, the pupil is at the edge of the eye.
                frame_gray_crop=cv2.threshold(frame_gray_crop,(min_val + thresh_add*4+threshold_value)/2, 255, cv2.THRESH_BINARY)[1]

            else:
                threshold_value = self.center_q1.quartile_1
                _, thresh = cv2.threshold(frame_gray_crop, threshold_value, 255, cv2.THRESH_BINARY)
            try:
                opening = cv2.morphologyEx(thresh, cv2.MORPH_OPEN, self.kernel)
                closing = cv2.morphologyEx(opening, cv2.MORPH_CLOSE, self.kernel)
                th_frame = 255 - closing
            except:
                # I want to eliminate try here because try tends to be slow in execution.
                th_frame = 255 - frame_gray_crop

            contours2, _ = cv2.findContours(th_frame, cv2.RETR_TREE, cv2.CHAIN_APPROX_NONE)
            contours = (*contours, *contours2)
        
        hull = []
        # This way is faster than contours[i]
        # But maybe this one is faster. hull = [cv2.convexHull(cnt, False) for cnt in contours]
        for cnt in contours:
            hull.append(cv2.convexHull(cnt, False))
        if not hull:
            # If empty, go to next loop
            pass
        try:
            
            cnt = sorted(hull, key=cv2.contourArea)
            maxcnt = cnt[-1]
            
            # ellipse = cv2.fitEllipse(maxcnt)
            ransac_data = fit_rotated_ellipse_ransac(maxcnt.reshape(-1, 2), self.rng)
            if ransac_data is None:
                # ransac_data is None==maxcnt.shape[0]<sample_num
                # go to next loop
                pass

            
            crop_start_time = timeit.default_timer()
            cx, cy, w, h, theta = ransac_data
          #  print(cx, cy)
            if w >= 2.1 * h: #new blink detection algo lmao this works pretty good actually
                print("RAN BLINK")
                #return center_x, center_y, frame, frame, True

            csx = frame.shape[0]
            csy = frame.shape[1]

<<<<<<< HEAD
            # csy = frame.shape[0]
            # csx = frame.shape[1]
            csy = gray_frame.shape[0]
            csx = gray_frame.shape[1]
=======
            #cx = center_x - (csx - cx) # we find the difference between the crop size and ransac point, and subtract from the center point from HSF
           # cy = center_y - (csy - cy)

            cx = (cx - 20) + center_x
            cy = (cy - 20) + center_y
>>>>>>> 6e2f8b08


<<<<<<< HEAD
            # cx = clamp((cx - 20) + center_x, 0, csx)
            # cy = clamp((cy - 20) + center_y, 0, csy)
            cx = int(clamp(cx + ransac_xy_offset[0], 0, csx))
            cy = int(clamp(cy + ransac_xy_offset[1], 0, csy))

            cv_end_time = timeit.default_timer()
            # if imshow_enable or save_video:
            #
            #     cv2.circle(ori_frame, (orig_x, orig_y), 3, (0, 255, 0), -1)
            #     cv2.drawContours(ori_frame, contours, -1, (255, 0, 0), 1)
            #     cv2.circle(ori_frame, (cx, cy), 2, (0, 0, 255), -1)
            #     # cx1, cy1, w1, h1, theta1 = fit_rotated_ellipse(maxcnt.reshape(-1, 2))
            #     cv2.ellipse(
            #         ori_frame,
            #         (cx, cy),
            #         (int(w), int(h)),
            #         theta * 180.0 / np.pi,
            #         0.0,
            #         360.0,
            #         (50, 250, 200),
            #         1,
            #     )
            #     cv2.imshow("crop", cropped_image)
            #     # cv2.imshow("frame", frame)
            #     cv2.imshow("ori_frame",ori_frame)
            #     if cv2.waitKey(1) & 0xFF == ord("q"):
            #         pass

        except Exception as e:
            # print(e)
            pass

        # debug code
        # try:
        #     if any([isinstance(val, float) for val in [cx, cy]]):
        #         print()
        #     return int(cx), int(cy),cropbox, ori_frame,thresh, frame, gray_frame
        # except:
        #     if any([isinstance(val, float) for val in [center_x, center_y]]):
        #         print()
        #     return center_x, center_y,cropbox, ori_frame,thresh, frame, gray_frame
        #  print(frame_gray.shape, thresh.shape)
        
=======

            cv_end_time = timeit.default_timer()
            if imshow_enable or save_video:
                cv2.drawContours(frame_gray, contours, -1, (255, 0, 0), 1)
                cv2.circle(frame_gray, (cx, cy), 2, (0, 0, 255), -1)
                # cx1, cy1, w1, h1, theta1 = fit_rotated_ellipse(maxcnt.reshape(-1, 2))
                cv2.ellipse(frame_gray, (cx, cy), (w, h), theta * 180.0 / np.pi, 0.0, 360.0, (50, 250, 200), 1, )
            
        except:
            pass
        
        
      #  print(frame_gray.shape, thresh.shape)
>>>>>>> 6e2f8b08
        try:
            return int(cx), int(cy), thresh, frame, gray_frame
        except:
            return int(center_x), int(center_y), thresh, frame, gray_frame




class External_Run_HSRACS:

    hsrac = HSRAC_cls()

<<<<<<< HEAD
    def run(self, current_image_gray):
        self.algo.current_image_gray = current_image_gray
        #debug code
        # center_x, center_y,cropbox,ori_frame, thresh, frame, gray_frame = self.algo.single_run()
        # return center_x, center_y,cropbox,ori_frame, thresh, frame, gray_frame
        center_x, center_y, thresh, frame, gray_frame = self.algo.single_run()
        return center_x, center_y, thresh, frame, gray_frame



if __name__ == "__main__":
=======
    def HSRACS(self):
        External_Run_HSRACS.hsrac.current_image_gray = self.current_image_gray
        center_x, center_y, thresh, frame, gray_frame = External_Run_HSRACS.hsrac.single_run()
        return center_x, center_y, thresh, frame, gray_frame


if __name__ == '__main__':
>>>>>>> 6e2f8b08
    hsrac = HSRAC_cls()
    hsrac.open_video(video_path)
    while hsrac.read_frame():
        _ = hsrac.single_run()
<<<<<<< HEAD
    
    # hsrac = HSRAC_cls()
    # hsrac.open_video(video_path)
    # hsf = HSF_cls()
    # while hsrac.read_frame():
    #     hsf.current_image_gray = hsrac.current_image_gray.copy()
    #     _ = hsrac.single_run()
    #
    #     _ = hsf.single_run()
    
    # w_video=True
    #
    # er_hsracs=External_Run_HSRACS()
    # er_hsracs.algo.open_video(video_path)
    # er_hsf=External_Run_HSF()
    #
    # if w_video:
    #     filepath = 'test.mp4'
    #     codec = cv2.VideoWriter_fourcc(*"x264")
    #     video = cv2.VideoWriter(filepath, codec, 60.0, (200,150))#(60, 60))  # (150, 200))
    # while er_hsracs.algo.read_frame():
    #     base_gray =  er_hsracs.algo.current_image_gray.copy()
    #     base_img=er_hsracs.algo.current_image.copy()
    #     cv2.imshow("frame",base_gray)
    #     hsf_x, hsf_y, hsf_cropbox,*_ = er_hsf.run(base_gray)
    #
    #     # hsrac_x, hsrac_y, hsrac_cropbox, *_ = er_hsracs.run(base_gray)
    #     if 0:#random.random()<0.1:
    #         hsrac_x, hsrac_y, hsrac_cropbox, *_ = er_hsracs.run(cv2.resize(base_gray,None,fx=0.75,fy=0.75).copy())
    #         hsrac_x=int(hsrac_x*1.25)
    #         hsrac_y=int(hsrac_y*1.25)
    #         hsrac_cropbox=[int(val*1.25) for val in hsrac_cropbox]
    #     else:
    #         hsrac_x, hsrac_y, hsrac_cropbox,ori_frame, *_ = er_hsracs.run(base_gray)
    #
    #
    #
    #     cv2.rectangle(base_img,hsf_cropbox[:2],hsf_cropbox[2:],(0, 0, 255),3)
    #     cv2.rectangle(base_img, hsrac_cropbox[:2], hsrac_cropbox[2:], (255, 0, 0), 1)
    #     cv2.circle(base_img, (hsf_x, hsf_y), 6, (0, 0, 255), -1)
    #     try:
    #         cv2.circle(base_img, (hsrac_x, hsrac_y), 3, (255, 0, 0), -1)
    #     except:
    #         print()
    #     cv2.imshow("hsf_hsrac",base_img)
    #     if cv2.waitKey(1) & 0xFF == ord("q"):
    #         pass
    #     if w_video:
    #         video.write(ori_frame)
    # if w_video:
    #     video.release()
    # # cv2.imwrite("b.png",er_hsracs.algo.result2)
    # er_hsracs.algo.cap.release()
    # cv2.destroyAllWindows()
    
=======
>>>>>>> 6e2f8b08
<|MERGE_RESOLUTION|>--- conflicted
+++ resolved
@@ -1,15 +1,8 @@
-<<<<<<< HEAD
-=======
-import functools
-import math
-import sys
->>>>>>> 6e2f8b08
 import timeit
 
 import cv2
 import numpy as np
 
-<<<<<<< HEAD
 from haar_surround_feature import (
     AutoRadiusCalc,
     BlinkDetector,
@@ -19,8 +12,6 @@
 from utils.img_utils import safe_crop
 from utils.misc_utils import clamp
 
-=======
->>>>>>> 6e2f8b08
 
 # from line_profiler_pycharm import profile
 
@@ -958,36 +949,23 @@
         
         self.cv_modeo = ["first_frame", "radius_adjust", "blink_adjust", "normal"]
         self.now_modeo = self.cv_modeo[0]
-<<<<<<< HEAD
 
         self.auto_radius_calc = AutoRadiusCalc()
         self.blink_detector = BlinkDetector()
         self.center_q1 = BlinkDetector()
 
-=======
-        
-        self.auto_radius_calc = Auto_Radius_Calc()
-        self.blink_detector = Blink_Detector()
-        self.center_q1 = Blink_Detector()
-        self.center_correct = CenterCorrection()
-        
->>>>>>> 6e2f8b08
+
         self.cap = None
         
         self.timedict = {"to_gray": [], "int_img": [], "conv_int": [], "crop": [], "total_cv": []}
 
         # ransac
         self.rng = np.random.default_rng()
-<<<<<<< HEAD
         
         # self.kernel = cv2.getStructuringElement(cv2.MORPH_ELLIPSE, (3, 3))
         # or
         self.kernel = cv2.getStructuringElement(cv2.MORPH_RECT, (3,3))
 
-=======
-        self.kernel = cv2.getStructuringElement(cv2.MORPH_ELLIPSE, (3, 3))
-    
->>>>>>> 6e2f8b08
     def open_video(self, video_path):
         # Temporary implementation to run
         cap = cv2.VideoCapture(video_path)
@@ -1010,22 +988,14 @@
     
     def single_run(self):
         # Temporary implementation to run
-<<<<<<< HEAD
-        # default_radius = 14
+        ## default_radius = 14
         
         # ori_frame = self.current_image.copy()# debug code
         # cropbox=[] # debug code
         
         blink_bd = False
         frame = self.current_image_gray
-=======
-        
-        ## default_radius = 14
-        
-        frame = self.current_image_gray
-       # frame = cv2.copyMakeBorder(frame, 21, 21, 21, 21, cv2.BORDER_CONSTANT, value=[255, 255, 255]) # add a border to prevent overcropping the image.
-        
->>>>>>> 6e2f8b08
+        
         if self.now_modeo == self.cv_modeo[1]:
             # adjustment of radius
             
@@ -1069,13 +1039,9 @@
         lower_y = center_y - radius
         
         # Crop the image using the calculated bounds
-<<<<<<< HEAD
         cropped_image = safe_crop(gray_frame, lower_x, lower_y, upper_x, upper_y)
         
         # cropbox=[clamp(val, 0, gray_frame.shape[i]) for i,val in zip([1,0,1,0],[lower_x,lower_y,upper_x,upper_y])] # debug code
-=======
-        cropped_image = gray_frame[lower_y:upper_y, lower_x:upper_x]
->>>>>>> 6e2f8b08
         
         if self.now_modeo == self.cv_modeo[0] or self.now_modeo == self.cv_modeo[1]:
             # If mode is first_frame or radius_adjust, record current radius and response
@@ -1084,7 +1050,6 @@
             # Statistics for blink detection
             if self.blink_detector.response_len() < blink_init_frames:
                 self.blink_detector.add_response(cv2.mean(cropped_image)[0])
-<<<<<<< HEAD
 
                 upper_x = center_x + 20
                 lower_x = center_x - 20
@@ -1096,15 +1061,6 @@
                     ]
                 )
 
-=======
-                
-                upper_x = center_x + self.center_correct.center_q1_radius
-                lower_x = center_x - self.center_correct.center_q1_radius
-                upper_y = center_y + self.center_correct.center_q1_radius
-                lower_y = center_y - self.center_correct.center_q1_radius
-                self.center_q1.add_response(cv2.mean(gray_frame[lower_y:upper_y, lower_x:upper_x])[0])
-            
->>>>>>> 6e2f8b08
             else:
                 
                 self.blink_detector.calc_thresh()
@@ -1121,32 +1077,11 @@
                     # (i.e., if the cropimage is whitish
                     if self.blink_detector.detect(cv2.mean(cropped_image)[0]):
                         # blink
-<<<<<<< HEAD
                         print("BLINK BD")
                         blink_bd=True
             # if imshow_enable or save_video:
             #    cv2.circle(frame, (orig_x, orig_y), 6, (0, 0, 255), -1)
             # cv2.circle(ori_frame, (center_x, center_y), 7, (255, 0, 0), -1)
-=======
-                        pass
-                    else:
-                       # pass
-                        if not self.center_correct.setup_comp:
-                            self.center_correct.init_array(gray_frame.shape, self.center_q1.quartile_1, radius)
-                        
-                        center_x, center_y = self.center_correct.correction(gray_frame, center_x, center_y)
-                        # Define the center point and radius
-                        center_xy = (center_x, center_y)
-                        upper_x = center_x + radius
-                        lower_x = center_x - radius
-                        upper_y = center_y + radius
-                        lower_y = center_y - radius
-                        # Crop the image using the calculated bounds
-                        cropped_image = gray_frame[lower_y:upper_y, lower_x:upper_x]
-               # if imshow_enable or save_video:
-                #    cv2.circle(frame, (orig_x, orig_y), 6, (0, 0, 255), -1)
-                 #   cv2.circle(frame, (center_x, center_y), 3, (255, 0, 0), -1)
->>>>>>> 6e2f8b08
         # If you want to update response_max. it may be more cost-effective to rewrite response_list in the following way
         # https://stackoverflow.com/questions/42771110/fastest-way-to-left-cycle-a-numpy-array-like-pop-push-for-a-queue
         
@@ -1164,7 +1099,6 @@
      #       if self.now_modeo != self.cv_modeo[0] and self.now_modeo != self.cv_modeo[1]:
       #          if 0 in cropped_image.shape:
                     # If shape contains 0, it is not detected well.
-<<<<<<< HEAD
                     pass
                 else:
                     cv2.imshow("crop", cropped_image)
@@ -1172,16 +1106,6 @@
             if cv2.waitKey(1) & 0xFF == ord("q"):
                 pass
 
-=======
-       #             pass
-        #        else:
-                    
-         #           cv2.imshow("crop", cropped_image)
-          #          cv2.imshow("frame", frame)
-          #  if cv2.waitKey(1) & 0xFF == ord("q"):
-           #     pass
-        
->>>>>>> 6e2f8b08
         if self.now_modeo == self.cv_modeo[0]:
             # Moving from first_frame to the next mode
             if skip_autoradius and skip_blink_detect:
@@ -1192,11 +1116,6 @@
                 self.now_modeo = self.cv_modeo[1]
         
 
-<<<<<<< HEAD
-=======
-        newFrame2 = frame.copy()
-        #frame = cropped_image
->>>>>>> 6e2f8b08
         # For measuring processing time of image processing
         cv_start_time = timeit.default_timer()
         # Crop first to reduce the amount of data to process.
@@ -1212,7 +1131,6 @@
         lower_y = hsf_center_y - 20
 
         # Crop the image using the calculated bounds
-<<<<<<< HEAD
 
         frame_gray_crop = safe_crop(frame_gray, lower_x, lower_y, upper_x, upper_y)
         frame = frame_gray_crop
@@ -1222,22 +1140,6 @@
         threshold_value = min_val + thresh_add
         _, thresh = cv2.threshold(frame_gray_crop, threshold_value, 255, cv2.THRESH_BINARY)
         # print(thresh.shape, frame_gray.shape)
-=======
-        frame_gray = frame_gray[lower_y:upper_y, lower_x:upper_x]
-        frame = frame_gray
-        # this will need to be adjusted everytime hardware is changed (brightness of IR, Camera postion, etc)m
-        min_val, max_val, min_loc, max_loc = cv2.minMaxLoc(frame_gray)
-        
-        maxloc0_hf, maxloc1_hf = int(0.5 * max_loc[0]), int(0.5 * max_loc[1])
-        
-        # crop 15% sqare around min_loc
-       # frame_gray = frame_gray[max_loc[1] - maxloc1_hf:max_loc[1] + maxloc1_hf,
-        #            max_loc[0] - maxloc0_hf:max_loc[0] + maxloc0_hf]
-        
-        threshold_value = min_val + thresh_add
-        _, thresh = cv2.threshold(frame_gray, threshold_value, 255, cv2.THRESH_BINARY)
-       # print(thresh.shape, frame_gray.shape)
->>>>>>> 6e2f8b08
         try:
             
             opening = cv2.morphologyEx(thresh, cv2.MORPH_OPEN, self.kernel)
@@ -1302,21 +1204,15 @@
             csx = frame.shape[0]
             csy = frame.shape[1]
 
-<<<<<<< HEAD
+            #cx = center_x - (csx - cx) # we find the difference between the crop size and ransac point, and subtract from the center point from HSF
+           # cy = center_y - (csy - cy)
+
             # csy = frame.shape[0]
             # csx = frame.shape[1]
             csy = gray_frame.shape[0]
             csx = gray_frame.shape[1]
-=======
-            #cx = center_x - (csx - cx) # we find the difference between the crop size and ransac point, and subtract from the center point from HSF
-           # cy = center_y - (csy - cy)
-
-            cx = (cx - 20) + center_x
-            cy = (cy - 20) + center_y
->>>>>>> 6e2f8b08
-
-
-<<<<<<< HEAD
+
+
             # cx = clamp((cx - 20) + center_x, 0, csx)
             # cy = clamp((cy - 20) + center_y, 0, csy)
             cx = int(clamp(cx + ransac_xy_offset[0], 0, csx))
@@ -1360,21 +1256,6 @@
         #     return center_x, center_y,cropbox, ori_frame,thresh, frame, gray_frame
         #  print(frame_gray.shape, thresh.shape)
         
-=======
-
-            cv_end_time = timeit.default_timer()
-            if imshow_enable or save_video:
-                cv2.drawContours(frame_gray, contours, -1, (255, 0, 0), 1)
-                cv2.circle(frame_gray, (cx, cy), 2, (0, 0, 255), -1)
-                # cx1, cy1, w1, h1, theta1 = fit_rotated_ellipse(maxcnt.reshape(-1, 2))
-                cv2.ellipse(frame_gray, (cx, cy), (w, h), theta * 180.0 / np.pi, 0.0, 360.0, (50, 250, 200), 1, )
-            
-        except:
-            pass
-        
-        
-      #  print(frame_gray.shape, thresh.shape)
->>>>>>> 6e2f8b08
         try:
             return int(cx), int(cy), thresh, frame, gray_frame
         except:
@@ -1387,7 +1268,6 @@
 
     hsrac = HSRAC_cls()
 
-<<<<<<< HEAD
     def run(self, current_image_gray):
         self.algo.current_image_gray = current_image_gray
         #debug code
@@ -1399,20 +1279,10 @@
 
 
 if __name__ == "__main__":
-=======
-    def HSRACS(self):
-        External_Run_HSRACS.hsrac.current_image_gray = self.current_image_gray
-        center_x, center_y, thresh, frame, gray_frame = External_Run_HSRACS.hsrac.single_run()
-        return center_x, center_y, thresh, frame, gray_frame
-
-
-if __name__ == '__main__':
->>>>>>> 6e2f8b08
     hsrac = HSRAC_cls()
     hsrac.open_video(video_path)
     while hsrac.read_frame():
         _ = hsrac.single_run()
-<<<<<<< HEAD
     
     # hsrac = HSRAC_cls()
     # hsrac.open_video(video_path)
@@ -1467,6 +1337,4 @@
     # # cv2.imwrite("b.png",er_hsracs.algo.result2)
     # er_hsracs.algo.cap.release()
     # cv2.destroyAllWindows()
-    
-=======
->>>>>>> 6e2f8b08
+    